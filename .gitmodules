[submodule "external/better-enums"]
	path = external/better-enums
	url = https://github.com/aantron/better-enums
[submodule "external/boost"]
	path = external/boost
	url = https://github.com/Vita3K/ext-boost
[submodule "external/capstone"]
	path = external/capstone
	url = https://github.com/aquynh/capstone.git
[submodule "external/dirent"]
	path = external/dirent
	url = https://github.com/tronkko/dirent
	branch = v1.23
[submodule "external/dlmalloc"]
	path = external/dlmalloc
	url = https://github.com/Vita3K/dlmalloc
<<<<<<< HEAD
=======
[submodule "external/ffmpeg"]
	path = external/ffmpeg
	url = https://github.com/Macdu/ffmpeg-core.git
>>>>>>> 3b032412
[submodule "external/glslang"]
	path = external/glslang
	url = https://github.com/KhronosGroup/glslang
[submodule "external/googletest"]
	path = external/googletest
	url = https://github.com/google/googletest
[submodule "external/imgui"]
	path = external/imgui
	url = https://github.com/ocornut/imgui
[submodule "external/imgui_club"]
	path = external/imgui_club
	url = https://github.com/ocornut/imgui_club
[submodule "external/libfat16"]
	path = external/libfat16
	url = https://github.com/Vita3K/libfat16
[submodule "external/printf"]
	path = external/printf
	url = https://github.com/Vita3K/printf
[submodule "external/pugixml"]
	path = external/pugixml
	url = https://github.com/zeux/pugixml
[submodule "external/sdl"]
	path = external/sdl
<<<<<<< HEAD
	url = https://github.com/ikhoeyZX/sdl-Android.git
	branch = android
=======
	url = https://github.com/Macdu/sdl-Android.git
>>>>>>> 3b032412
[submodule "external/sdl2-cmake-scripts"]
	path = external/sdl2-cmake-scripts
	url = https://github.com/tcbrindle/sdl2-cmake-scripts
[submodule "external/spdlog"]
	path = external/spdlog
	url = https://github.com/gabime/spdlog
[submodule "external/SPIRV-Cross"]
	path = external/SPIRV-Cross
	url = https://github.com/KhronosGroup/SPIRV-Cross.git
[submodule "external/stb"]
	path = external/stb
	url = https://github.com/nothings/stb
[submodule "external/vita-toolchain"]
	path = external/vita-toolchain
	url = https://github.com/vitasdk/vita-toolchain.git
[submodule "external/VulkanMemoryAllocator-Hpp"]
	path = external/VulkanMemoryAllocator-Hpp
	url = https://github.com/Macdu/VulkanMemoryAllocator-Hpp
[submodule "external/Vulkan-Headers"]
	path = external/Vulkan-Headers
	url = https://github.com/KhronosGroup/Vulkan-Headers.git
[submodule "external/yaml-cpp"]
	path = external/yaml-cpp
	url = https://github.com/jbeder/yaml-cpp
[submodule "external/psvpfstools"]
	path = external/psvpfstools
	url = https://github.com/Vita3K/psvpfstools.git
[submodule "external/xxHash"]
	path = external/xxHash
	url = https://github.com/Cyan4973/xxHash
[submodule "external/dynarmic"]
	path = external/dynarmic
<<<<<<< HEAD
	url = https://github.com/ikhoeyZX/dynarmic.git
=======
	url = https://github.com/Vita3K/dynarmic.git
>>>>>>> 3b032412
	branch = aarch64
[submodule "external/fmt"]
	path = external/fmt
	url = https://github.com/fmtlib/fmt.git
[submodule "external/LibAtrac9"]
	path = external/LibAtrac9
	url = https://github.com/Vita3K/LibAtrac9.git
[submodule "external/tracy"]
	path = external/tracy
	url = https://github.com/wolfpld/tracy.git
[submodule "external/nativefiledialog-extended"]
	path = external/nativefiledialog-extended
	url = https://github.com/btzy/nativefiledialog-extended.git
[submodule "external/unicorn"]
	path = external/unicorn
	url = https://github.com/Vita3K/unicorn
[submodule "external/libadrenotools"]
	path = external/libadrenotools
	url = https://github.com/bylaws/libadrenotools.git
[submodule "external/cubeb"]
	path = external/cubeb
	url = https://github.com/mozilla/cubeb.git
[submodule "external/concurrentqueue"]
	path = external/concurrentqueue
	url = https://github.com/cameron314/concurrentqueue.git
[submodule "external/SPIRV-Tools"]
	path = external/SPIRV-Tools
	url = https://github.com/KhronosGroup/SPIRV-Tools.git
[submodule "external/ffmpeg-core"]
	path = external/ffmpeg
	url = https://github.com/Macdu/ffmpeg-core.git
	branch = android<|MERGE_RESOLUTION|>--- conflicted
+++ resolved
@@ -14,12 +14,6 @@
 [submodule "external/dlmalloc"]
 	path = external/dlmalloc
 	url = https://github.com/Vita3K/dlmalloc
-<<<<<<< HEAD
-=======
-[submodule "external/ffmpeg"]
-	path = external/ffmpeg
-	url = https://github.com/Macdu/ffmpeg-core.git
->>>>>>> 3b032412
 [submodule "external/glslang"]
 	path = external/glslang
 	url = https://github.com/KhronosGroup/glslang
@@ -41,14 +35,6 @@
 [submodule "external/pugixml"]
 	path = external/pugixml
 	url = https://github.com/zeux/pugixml
-[submodule "external/sdl"]
-	path = external/sdl
-<<<<<<< HEAD
-	url = https://github.com/ikhoeyZX/sdl-Android.git
-	branch = android
-=======
-	url = https://github.com/Macdu/sdl-Android.git
->>>>>>> 3b032412
 [submodule "external/sdl2-cmake-scripts"]
 	path = external/sdl2-cmake-scripts
 	url = https://github.com/tcbrindle/sdl2-cmake-scripts
@@ -79,32 +65,18 @@
 [submodule "external/xxHash"]
 	path = external/xxHash
 	url = https://github.com/Cyan4973/xxHash
-[submodule "external/dynarmic"]
-	path = external/dynarmic
-<<<<<<< HEAD
-	url = https://github.com/ikhoeyZX/dynarmic.git
-=======
-	url = https://github.com/Vita3K/dynarmic.git
->>>>>>> 3b032412
-	branch = aarch64
 [submodule "external/fmt"]
 	path = external/fmt
 	url = https://github.com/fmtlib/fmt.git
 [submodule "external/LibAtrac9"]
 	path = external/LibAtrac9
 	url = https://github.com/Vita3K/LibAtrac9.git
-[submodule "external/tracy"]
-	path = external/tracy
-	url = https://github.com/wolfpld/tracy.git
 [submodule "external/nativefiledialog-extended"]
 	path = external/nativefiledialog-extended
 	url = https://github.com/btzy/nativefiledialog-extended.git
 [submodule "external/unicorn"]
 	path = external/unicorn
 	url = https://github.com/Vita3K/unicorn
-[submodule "external/libadrenotools"]
-	path = external/libadrenotools
-	url = https://github.com/bylaws/libadrenotools.git
 [submodule "external/cubeb"]
 	path = external/cubeb
 	url = https://github.com/mozilla/cubeb.git
@@ -117,4 +89,18 @@
 [submodule "external/ffmpeg-core"]
 	path = external/ffmpeg
 	url = https://github.com/Macdu/ffmpeg-core.git
-	branch = android+	branch = android
+[submodule "external/dynarmic"]
+	path = external/dynarmic
+	url = https://github.com/ikhoeyZX/dynarmic.git
+	branch = aarch64
+[submodule "external/libadrenotools"]
+	path = external/libadrenotools
+	url = https://github.com/bylaws/libadrenotools.git
+[submodule "sdl"]
+	path = external/sdl
+	url = https://github.com/ikhoeyZX/sdl-Android.git
+	branch = android
+[submodule "external/tracy"]
+	path = external/tracy
+	url = https://github.com/wolfpld/tracy.git