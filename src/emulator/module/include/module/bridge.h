// Vita3K emulator project
// Copyright (C) 2018 Vita3K team
//
// This program is free software; you can redistribute it and/or modify
// it under the terms of the GNU General Public License as published by
// the Free Software Foundation; either version 2 of the License, or
// (at your option) any later version.
//
// This program is distributed in the hope that it will be useful,
// but WITHOUT ANY WARRANTY; without even the implied warranty of
// MERCHANTABILITY or FITNESS FOR A PARTICULAR PURPOSE.  See the
// GNU General Public License for more details.
//
// You should have received a copy of the GNU General Public License along
// with this program; if not, write to the Free Software Foundation, Inc.,
// 51 Franklin Street, Fifth Floor, Boston, MA 02110-1301 USA.

#pragma once

#include "lay_out_args.h"
#include "read_arg.h"
#include "write_return_value.h"

#include <host/import_fn.h>
#include <host/state.h>
#include <kernel/thread_state.h>
#include <util/lock_and_find.h>

#include <microprofile.h>

#include <cassert>

struct CPUState;

// Function returns a value that is written to CPU registers.
template <typename Ret, typename... Args, size_t... indices>
void call(Ret (*export_fn)(HostState &, SceUID, const char *, Args...), const char *export_name, const ArgsLayout<Args...> &args_layout, std::index_sequence<indices...>, SceUID thread_id, CPUState &cpu, HostState &host) {
    const Ret ret = (*export_fn)(host, thread_id, export_name, read<Args, indices, Args...>(cpu, args_layout, host.mem)...);
    write_return_value(cpu, ret);
}

// Function does not return a value.
template <typename... Args, size_t... indices>
void call(void (*export_fn)(HostState &, SceUID, const char *, Args...), const char *export_name, const ArgsLayout<Args...> &args_layout, std::index_sequence<indices...>, SceUID thread_id, CPUState &cpu, HostState &host) {
    (*export_fn)(host, thread_id, export_name, read<Args, indices, Args...>(cpu, args_layout, host.mem)...);
}

template <typename Ret, typename... Args>
ImportFn bridge(Ret (*export_fn)(HostState &, SceUID, const char *, Args...), const char *export_name) {
    constexpr ArgsLayout<Args...> args_layout = lay_out<typename BridgeTypes<Args>::ArmType...>();
<<<<<<< HEAD
    
    return [export_fn, export_name, args_layout](HostState &host, SceUID thread_id) {
        MICROPROFILE_SCOPEI("HLE", export_name, MP_YELLOW);
=======

    return [export_fn, args_layout](HostState &host, SceUID thread_id) {
        MICROPROFILE_SCOPEI("HLE", "", MP_YELLOW);
>>>>>>> 8ddc81ea

        const ThreadStatePtr thread = lock_and_find(thread_id, host.kernel.threads, host.kernel.mutex);
        assert(thread);

        using Indices = std::index_sequence_for<Args...>;
        call(export_fn, export_name, args_layout, Indices(), thread_id, *thread->cpu, host);
    };
}<|MERGE_RESOLUTION|>--- conflicted
+++ resolved
@@ -48,15 +48,9 @@
 template <typename Ret, typename... Args>
 ImportFn bridge(Ret (*export_fn)(HostState &, SceUID, const char *, Args...), const char *export_name) {
     constexpr ArgsLayout<Args...> args_layout = lay_out<typename BridgeTypes<Args>::ArmType...>();
-<<<<<<< HEAD
-    
+
     return [export_fn, export_name, args_layout](HostState &host, SceUID thread_id) {
         MICROPROFILE_SCOPEI("HLE", export_name, MP_YELLOW);
-=======
-
-    return [export_fn, args_layout](HostState &host, SceUID thread_id) {
-        MICROPROFILE_SCOPEI("HLE", "", MP_YELLOW);
->>>>>>> 8ddc81ea
 
         const ThreadStatePtr thread = lock_and_find(thread_id, host.kernel.threads, host.kernel.mutex);
         assert(thread);
